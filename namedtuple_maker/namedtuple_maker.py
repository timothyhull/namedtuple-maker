--- conflicted
+++ resolved
@@ -1,10 +1,4 @@
 #!/usr/bin/env python3
-<<<<<<< HEAD
-""" Convert an iterable object into a namedtuple using a decorator.
-
-    Provide  namedtuple attribute names in a kwarg of the decorated
-    function, or enter attribute names at prompts.
-=======
 """ Convert iterable objects into namedtuple objects using a decorator.
 
     Converts Python iterable objects (list, tuple, set, etc.) into
@@ -14,50 +8,10 @@
     Installation:
         Install from PyPi - https://pypi.org/project/namedtuple-maker/
             pip install namedtuple-maker
->>>>>>> a319705d
-
-    Requirements:
-        Install Logbook with pip:
-            pip install Logbook
-
-        https://pypi.org/project/Logbook/
-        https://logbook.readthedocs.io/en/stable/
 
     Usage:
         from namedtuple_maker.namedtuple_maker import named_tuple_converter
 
-<<<<<<< HEAD
-        @named_tuple_converter
-        def your_function() -> Iterable:
-            # your function code
-
-    Logging Level:
-        The application creates a log level with a default
-        logging level of 'CRITICAL'.  To set a different logging level,
-        set an environment variable named LOG_LEVEL to one of the
-        following case insensitive logging levels:
-
-        - CRITICAL
-        - ERROR
-        - WARNING
-        - NOTICE
-        - INFO
-        - DEBUG
-        - TRACE
-        - NOTSET
-
-        Example custom logging usage:
-            export LOG_LEVEL=DEBUG
-
-    Logging Target:
-        The application automatically creates a log file in the current
-        working directory, and writes log message to that file. To
-        write log messages to the console (STDOUT), set the
-        LOG_TO_CONSOLE environment variable to 'True'.
-
-        Example logging target usage:
-            export LOG_TO_CONSOLE=True
-=======
         Each index of the iterable object becomes a value in a new
         namedtuple object.  The namedtuple attribute names may be set
         in one of three ways:
@@ -145,19 +99,18 @@
 
         Logging Level:
             The application creates a log level with a default
-            logging level of 'INFO'.  To set a different logging level,
+            logging level of 'CRITICAL'.  To set a different logging level,
             set an environment variable named LOG_LEVEL to one of the
             following case insensitive logging levels:
 
-            - FATAL
+            - CRITICAL
             - ERROR
-            - CRITICAL
-            - WARN
             - WARNING
+            - NOTICE
             - INFO
-            - NOTICE
             - DEBUG
             - TRACE
+            - NOTSET
 
             Example custom logging usage:
                 export LOG_LEVEL=DEBUG
@@ -170,7 +123,6 @@
 
             Example logging target usage:
                 export LOG_TO_CONSOLE=True
->>>>>>> a319705d
 """
 
 # Imports - Python Standard Library
